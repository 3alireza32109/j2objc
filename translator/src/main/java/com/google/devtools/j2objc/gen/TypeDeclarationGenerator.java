--- conflicted
+++ resolved
@@ -117,18 +117,14 @@
     };
 
     printTypeDocumentation();
-<<<<<<< HEAD
+    if (options.defaultNonnull()) {
+      println("NS_ASSUME_NONNULL_BEGIN");
+    }
     if (super.isInterfaceType()) {
     	boolean argc_patch = true;
     	if (argc_patch) {
     		printf("@class IOSClass;\n\n");
     	}
-=======
-    if (options.defaultNonnull()) {
-      println("NS_ASSUME_NONNULL_BEGIN");
-    }
-    if (typeElement.getKind().isInterface()) {
->>>>>>> e354118a
       printf("@protocol %s", typeName);
     } else {
       printf("@interface %s : %s", typeName, getSuperTypeName());
