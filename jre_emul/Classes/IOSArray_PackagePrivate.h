// Licensed under the Apache License, Version 2.0 (the "License");
// you may not use this file except in compliance with the License.
// You may obtain a copy of the License at
//
// http://www.apache.org/licenses/LICENSE-2.0
//
// Unless required by applicable law or agreed to in writing, software
// distributed under the License is distributed on an "AS IS" BASIS,
// WITHOUT WARRANTIES OR CONDITIONS OF ANY KIND, either express or implied.
// See the License for the specific language governing permissions and
// limitations under the License.

//
//  IOSArray_PackagePrivate.h
//  JreEmulation
//

#ifndef IOSArray_Package_Private_H
#define IOSArray_Package_Private_H

#include "IOSArray.h"

@interface IOSArray(PackagePrivate)

/** Create an empty multi-dimensional array. */
+ (id)arrayWithDimensions:(NSUInteger)dimensionCount
                  lengths:(const jint *)dimensionLengths;

/** Create an auto-released empty multi-dimensional array. */
+ (id)newArrayWithDimensions:(NSUInteger)dimensionCount
                     lengths:(const jint *)dimensionLengths
    __attribute__((objc_method_family(none), ns_returns_retained));
// We must set the above method family to "none" because as a "new" method
// family clang will assume the return type to be the same type as the class
// being called.

// Copies a range of elements from this array into another.  This method is
// only called from java.lang.System.arraycopy(), which verifies that the
// destination array is the same type as this array.
- (void)arraycopy:(jint)offset
      destination:(IOSArray *)destination
        dstOffset:(jint)dstOffset
           length:(jint)length;

+ (id)iosClass;

@end

/**
 * Create an empty multi-dimensional array of a specified type.
 */
<<<<<<< HEAD
extern id IOSArray_NewArrayWithDimensions(
    Class self, NSUInteger dimensionCount, const jint *dimensionLengths, IOSClass *type) J2OBJC_METHOD_ATTR;
=======
FOUNDATION_EXPORT id IOSArray_NewArrayWithDimensions(
    Class self, NSUInteger dimensionCount, const jint *dimensionLengths, IOSClass *type);
>>>>>>> e354118a

#endif // IOSArray_Package_Private_H<|MERGE_RESOLUTION|>--- conflicted
+++ resolved
@@ -49,12 +49,7 @@
 /**
  * Create an empty multi-dimensional array of a specified type.
  */
-<<<<<<< HEAD
-extern id IOSArray_NewArrayWithDimensions(
+FOUNDATION_EXPORT id IOSArray_NewArrayWithDimensions(
     Class self, NSUInteger dimensionCount, const jint *dimensionLengths, IOSClass *type) J2OBJC_METHOD_ATTR;
-=======
-FOUNDATION_EXPORT id IOSArray_NewArrayWithDimensions(
-    Class self, NSUInteger dimensionCount, const jint *dimensionLengths, IOSClass *type);
->>>>>>> e354118a
 
 #endif // IOSArray_Package_Private_H