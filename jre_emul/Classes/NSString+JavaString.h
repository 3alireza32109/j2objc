--- conflicted
+++ resolved
@@ -234,17 +234,11 @@
                      withDst:(IOSByteArray *)dst
                 withDstBegin:(int)dstBegin;
 
-<<<<<<< HEAD
-// String.format(Locale, String, ...)
-+ (NSString *)stringWithLocale:(JavaUtilLocale *)javaLocale
-                        format:(NSString *)format, ...;
-=======
 // String.format(String, ...), String.format(Locale, String, ...)
 + (NSString *)formatWithNSString:(NSString *)format withNSObjectArray:(IOSObjectArray *)args;
 + (NSString *)formatWithJavaUtilLocale:(JavaUtilLocale *)locale
                           withNSString:(NSString *)format
                      withNSObjectArray:(IOSObjectArray *)args;
->>>>>>> 8f330a16
 
 // String.startsWith(String, int)
 - (BOOL)hasPrefix:(NSString *)aString offset:(int)offset;
