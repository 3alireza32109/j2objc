/*
 * Licensed under the Apache License, Version 2.0 (the "License");
 * you may not use this file except in compliance with the License.
 * You may obtain a copy of the License at
 *
 * http://www.apache.org/licenses/LICENSE-2.0
 *
 * Unless required by applicable law or agreed to in writing, software
 * distributed under the License is distributed on an "AS IS" BASIS,
 * WITHOUT WARRANTIES OR CONDITIONS OF ANY KIND, either express or implied.
 * See the License for the specific language governing permissions and
 * limitations under the License.
 */

package com.google.j2objc;

import com.google.j2objc.annotations.AutoreleasePool;
import com.google.j2objc.annotations.RetainedWith;

import junit.framework.TestCase;

import java.util.ArrayList;
import java.util.Collection;
import java.util.EnumMap;
import java.util.HashMap;
import java.util.HashSet;
import java.util.Hashtable;
import java.util.IdentityHashMap;
import java.util.List;
import java.util.Map;
import java.util.Set;
import java.util.TreeMap;
import java.util.WeakHashMap;
import java.util.concurrent.ConcurrentHashMap;

/**
 * Tests the {@link RetainedWith} annotation.
 *
 * @author Keith Stanger
 */
public class RetainedWithTest extends TestCase {

  private static Set<Integer> finalizedObjects = new HashSet<>();
  private static boolean isGarbageCollectionEnabled;

  static {
    detectGarbageCollectionMode();
  }

  private native static void detectGarbageCollectionMode()  
  /*-[
    #ifdef J2OBJC_USE_GC
       ComGoogleJ2objcRetainedWithTest_isGarbageCollectionEnabled = TRUE;
    #endif
  ]-*/;

  @Override
  public void tearDown() throws Exception {
    finalizedObjects.clear();
    super.tearDown();
  }

  static class Base {
    protected void finalize() {
      finalizedObjects.add(System.identityHashCode(this));
    }
  }

  static class A extends Base implements Cloneable {
    @RetainedWith B b = new B(this);

    public A clone() {
      try {
        return (A) super.clone();
      } catch (CloneNotSupportedException e) {
        throw new AssertionError(e);
      }
    }
  }

  static class B extends Base implements Cloneable {
    A a;
    B(A a) {
      this.a = a;
    }

    public B clone() {
      try {
        return (B) super.clone();
      } catch (CloneNotSupportedException e) {
        throw new AssertionError(e);
      }
    }
  }

  @AutoreleasePool
  private void newA(List<Integer> objectCodes) {
    A a = new A();
    objectCodes.add(System.identityHashCode(a));
    objectCodes.add(System.identityHashCode(a.b));
  }

  public void testObjectPairIsDeallocated() {
<<<<<<< HEAD
    if (isGarbageCollectionEnabled) return;
    List<Integer> objectCodes = new ArrayList<Integer>();
=======
    List<Integer> objectCodes = new ArrayList<>();
>>>>>>> e354118a
    newA(objectCodes);
    for (Integer i : objectCodes) {
      assertTrue(finalizedObjects.contains(i));
    }
  }

  static class Symmetric extends Base {
    @RetainedWith Symmetric other;
    Symmetric() {
      other = new Symmetric(this);
    }
    Symmetric(Symmetric other) {
      this.other = other;
    }
  }

  @AutoreleasePool
  private void newSymmetric(List<Integer> objectCodes) {
    Symmetric s = new Symmetric();
    objectCodes.add(System.identityHashCode(s));
    objectCodes.add(System.identityHashCode(s.other));
  }

  public void testSymmetricObjectPairIsDeallocated() {
<<<<<<< HEAD
    if (isGarbageCollectionEnabled) return;
    List<Integer> objectCodes = new ArrayList<Integer>();
=======
    List<Integer> objectCodes = new ArrayList<>();
>>>>>>> e354118a
    newSymmetric(objectCodes);
    for (Integer i : objectCodes) {
      assertTrue(finalizedObjects.contains(i));
    }
  }

  @AutoreleasePool
  private void newAPlusClone(List<Integer> objectCodes) {
    A a = new A();
    A a2 = a.clone();
    assertSame(a.b, a2.b);
    // We allow this reassignment of a2.b because the child's return reference points at "a" not
    // "a2". It is important to support setting the child reference to null after cloning the
    // parent.
    a2.b = null;
    objectCodes.add(System.identityHashCode(a));
    objectCodes.add(System.identityHashCode(a2));
    objectCodes.add(System.identityHashCode(a.b));
  }

  public void testCloneParentObject() {
<<<<<<< HEAD
    if (isGarbageCollectionEnabled) return;
    List<Integer> objectCodes = new ArrayList<Integer>();
=======
    List<Integer> objectCodes = new ArrayList<>();
>>>>>>> e354118a
    newAPlusClone(objectCodes);
    for (Integer i : objectCodes) {
      assertTrue(finalizedObjects.contains(i));
    }
  }

  @AutoreleasePool
  private void newAPlusCloneChild(List<Integer> objectCodes) {
    A a = new A();
    B b = a.b.clone();
    assertSame(a, b.a);
    objectCodes.add(System.identityHashCode(a));
    objectCodes.add(System.identityHashCode(a.b));
    objectCodes.add(System.identityHashCode(b));
  }

  public void testCloneChildObject() {
<<<<<<< HEAD
    if (isGarbageCollectionEnabled) return;
    List<Integer> objectCodes = new ArrayList<Integer>();
=======
    List<Integer> objectCodes = new ArrayList<>();
>>>>>>> e354118a
    newAPlusCloneChild(objectCodes);
    for (Integer i : objectCodes) {
      assertTrue(finalizedObjects.contains(i));
    }
  }

  @AutoreleasePool
  private void newAPlusReassignChild(List<Integer> objectCodes) {
    A a = new A();
    objectCodes.add(System.identityHashCode(a));
    objectCodes.add(System.identityHashCode(a.b));
    a.b = new B(a);
    objectCodes.add(System.identityHashCode(a.b));
  }

  public void testReassignChild() {
<<<<<<< HEAD
    if (isGarbageCollectionEnabled) return;
    List<Integer> objectCodes = new ArrayList<Integer>();
=======
    List<Integer> objectCodes = new ArrayList<>();
>>>>>>> e354118a
    newAPlusReassignChild(objectCodes);
    for (Integer i : objectCodes) {
      assertTrue(finalizedObjects.contains(i));
    }
  }

  private abstract class MapFactory<K> {

    final K key;

    MapFactory(K key) {
      this.key = key;
    }

    public abstract Map<K, ValueType> newMap();

    public K getKey() {
      return key;
    }
  }

  // We use this class as a value to insert in our maps so we can verity that the map has been
  // deallocated.
  private static class ValueType {
    protected void finalize() {
      finalizedObjects.add(System.identityHashCode(this));
    }
  }

  enum Color { RED, GREEN, BLUE }

  private static class MapTest<K> {

    private Set<K> keys;
    private Collection<ValueType> values;
    private Set<Map.Entry<K, ValueType>> entrySet;

    @AutoreleasePool
    private void createMapChildren(MapFactory<K> factory,
        List<Integer> objectCodes) {
      // Use separate maps for each of the views to ensure that each view type is strengthening its
      // reference to the map.
      Map<K, ValueType> m1 = factory.newMap();
      Map<K, ValueType> m2 = factory.newMap();
      Map<K, ValueType> m3 = factory.newMap();
      ValueType v = new ValueType();
      m1.put(factory.getKey(), v);
      m2.put(factory.getKey(), v);
      m3.put(factory.getKey(), v);
      keys = m1.keySet();
      values = m2.values();
      entrySet = m3.entrySet();
      objectCodes.add(System.identityHashCode(v));
    }

    @AutoreleasePool
    private void checkMapChildren(MapFactory<K> factory, List<Integer> objectCodes) {
      createMapChildren(factory, objectCodes);
      // Call some methods to make sure they still exist and can access the parent
      assertEquals(1, keys.size());
      assertEquals(1, values.size());
      assertEquals(1, entrySet.size());
      assertTrue(keys.contains(factory.getKey()));
      assertFalse(values.contains(new ValueType()));
      assertEquals(factory.getKey(), entrySet.iterator().next().getKey());
      keys = null;
      values = null;
      entrySet = null;
    }

    private void run(MapFactory<K> factory) {
      List<Integer> objectCodes = new ArrayList<>();
      checkMapChildren(factory, objectCodes);
      for (Integer i : objectCodes) {
        assertTrue(finalizedObjects.contains(i));
      }
    }
  }

  public void testMapChildren() {
<<<<<<< HEAD
    if (isGarbageCollectionEnabled) return;
    runMapTest(new MapFactory(new Object()) {
      public Map newMap() {
        return new IdentityHashMap();
=======
    new MapTest<>().run(new MapFactory<Object>(new Object()) {
      public Map<Object, ValueType> newMap() {
        return new IdentityHashMap<>();
>>>>>>> e354118a
      }
    });
    new MapTest<>().run(new MapFactory<Object>(new Object()) {
      public Map<Object, ValueType> newMap() {
        return new WeakHashMap<>();
      }
    });
    new MapTest<Color>().run(new MapFactory<Color>(Color.RED) {
      public Map<Color, ValueType> newMap() {
        return new EnumMap<>(Color.class);
      }
    });
    new MapTest<>().run(new MapFactory<Object>(new Object()) {
      public Map<Object, ValueType> newMap() {
        return new HashMap<>();
      }
    });
    new MapTest<Integer>().run(new MapFactory<Integer>(5) {
      public Map<Integer, ValueType> newMap() {
        return new TreeMap<>();
      }
    });
    new MapTest<>().run(new MapFactory<Object>(new Object()) {
      public Map<Object, ValueType> newMap() {
        return new Hashtable<>();
      }
    });
    new MapTest<>().run(new MapFactory<Object>(new Object()) {
      public Map<Object, ValueType> newMap() {
        return new ConcurrentHashMap<>();
      }
    });
  }
}<|MERGE_RESOLUTION|>--- conflicted
+++ resolved
@@ -101,12 +101,8 @@
   }
 
   public void testObjectPairIsDeallocated() {
-<<<<<<< HEAD
-    if (isGarbageCollectionEnabled) return;
-    List<Integer> objectCodes = new ArrayList<Integer>();
-=======
-    List<Integer> objectCodes = new ArrayList<>();
->>>>>>> e354118a
+    if (isGarbageCollectionEnabled) return;
+    List<Integer> objectCodes = new ArrayList<>();
     newA(objectCodes);
     for (Integer i : objectCodes) {
       assertTrue(finalizedObjects.contains(i));
@@ -131,12 +127,8 @@
   }
 
   public void testSymmetricObjectPairIsDeallocated() {
-<<<<<<< HEAD
-    if (isGarbageCollectionEnabled) return;
-    List<Integer> objectCodes = new ArrayList<Integer>();
-=======
-    List<Integer> objectCodes = new ArrayList<>();
->>>>>>> e354118a
+    if (isGarbageCollectionEnabled) return;
+    List<Integer> objectCodes = new ArrayList<>();
     newSymmetric(objectCodes);
     for (Integer i : objectCodes) {
       assertTrue(finalizedObjects.contains(i));
@@ -158,12 +150,8 @@
   }
 
   public void testCloneParentObject() {
-<<<<<<< HEAD
-    if (isGarbageCollectionEnabled) return;
-    List<Integer> objectCodes = new ArrayList<Integer>();
-=======
-    List<Integer> objectCodes = new ArrayList<>();
->>>>>>> e354118a
+    if (isGarbageCollectionEnabled) return;
+    List<Integer> objectCodes = new ArrayList<>();
     newAPlusClone(objectCodes);
     for (Integer i : objectCodes) {
       assertTrue(finalizedObjects.contains(i));
@@ -181,12 +169,8 @@
   }
 
   public void testCloneChildObject() {
-<<<<<<< HEAD
-    if (isGarbageCollectionEnabled) return;
-    List<Integer> objectCodes = new ArrayList<Integer>();
-=======
-    List<Integer> objectCodes = new ArrayList<>();
->>>>>>> e354118a
+    if (isGarbageCollectionEnabled) return;
+    List<Integer> objectCodes = new ArrayList<>();
     newAPlusCloneChild(objectCodes);
     for (Integer i : objectCodes) {
       assertTrue(finalizedObjects.contains(i));
@@ -203,12 +187,8 @@
   }
 
   public void testReassignChild() {
-<<<<<<< HEAD
-    if (isGarbageCollectionEnabled) return;
-    List<Integer> objectCodes = new ArrayList<Integer>();
-=======
-    List<Integer> objectCodes = new ArrayList<>();
->>>>>>> e354118a
+    if (isGarbageCollectionEnabled) return;
+    List<Integer> objectCodes = new ArrayList<>();
     newAPlusReassignChild(objectCodes);
     for (Integer i : objectCodes) {
       assertTrue(finalizedObjects.contains(i));
@@ -289,16 +269,10 @@
   }
 
   public void testMapChildren() {
-<<<<<<< HEAD
-    if (isGarbageCollectionEnabled) return;
-    runMapTest(new MapFactory(new Object()) {
-      public Map newMap() {
-        return new IdentityHashMap();
-=======
+    if (isGarbageCollectionEnabled) return;
     new MapTest<>().run(new MapFactory<Object>(new Object()) {
       public Map<Object, ValueType> newMap() {
         return new IdentityHashMap<>();
->>>>>>> e354118a
       }
     });
     new MapTest<>().run(new MapFactory<Object>(new Object()) {
